--- conflicted
+++ resolved
@@ -319,12 +319,8 @@
                     (Some(this), Some(state), Some(prev)) => this.rebuild(cx, prev, state, elements),
                     (None, Some(seq_state), Some(prev)) => {
                         let count = prev.count(&seq_state);
-<<<<<<< HEAD
-                        element.delete(count);
+                        elements.delete(count);
                         cx.delete_children(count);
-=======
-                        elements.delete(count);
->>>>>>> e645e345
                         *state = None;
 
                         <$changeflags>::tree_structure()
