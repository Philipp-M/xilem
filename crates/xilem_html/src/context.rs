--- conflicted
+++ resolved
@@ -84,11 +84,8 @@
             document: crate::document(),
             app_ref: None,
             current_element_attributes: Default::default(),
-<<<<<<< HEAD
             mutations: Vec::new(),
-=======
             templates: VecMap::default(),
->>>>>>> 1dabe93b
         }
     }
 
@@ -143,7 +140,6 @@
         (el, attributes)
     }
 
-<<<<<<< HEAD
     pub fn build_element_children<T, A, Children: ViewSequence<T, A>>(
         &mut self,
         el: &web_sys::Element,
@@ -164,13 +160,13 @@
         }
 
         (id, state)
-=======
+    }
+
     pub(crate) fn hydrate_element(
         &mut self,
         element: &web_sys::Element,
     ) -> VecMap<CowStr, AttributeValue> {
         self.apply_attributes(element, true)
->>>>>>> 1dabe93b
     }
 
     pub(crate) fn rebuild_element(
