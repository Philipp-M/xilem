//! The HTML element view and associated types/functions.
//!
//! If you are writing your own views, we recommend adding
//! `use xilem_html::elements as el` or similar to the top of your file.
use crate::{
    context::{ChangeFlags, Cx},
    diff::{diff_kv_iterables, Diff},
    vecmap::VecMap,
<<<<<<< HEAD
    view::{DomElement, DomNode, Pod, View, ViewMarker, ViewSequence},
    Hydrate, HydrateSequence,
=======
    view::{DomElement, NodeIds, Pod, UpdateElement, View, ViewMarker, ViewSequence},
>>>>>>> d313ec6f
};

use imara_diff::Sink;
use std::{borrow::Cow, fmt};
use wasm_bindgen::{
    convert::{FromWasmAbi, IntoWasmAbi},
    JsCast, UnwrapThrowExt,
};
use xilem_core::{Id, MessageResult, VecSplice};

mod attribute_value;
#[cfg(feature = "typed")]
pub mod elements;

pub use attribute_value::{AttributeValue, IntoAttributeValue};

type CowStr = Cow<'static, str>;

/// A view representing a HTML element.
///
/// If the element has no children, use the unit type (e.g. `let view = element("div", ())`).
pub struct Element<El, Children = ()> {
    name: CowStr,
    attributes: VecMap<CowStr, AttributeValue>,
    children: Children,
    #[allow(clippy::type_complexity)]
    after_update: Option<Box<dyn Fn(&El)>>,
}

impl<El, ViewSeq> Element<El, ViewSeq> {
    pub fn debug_as_el(&self) -> impl fmt::Debug + '_ {
        struct DebugFmt<'a, El, VS>(&'a Element<El, VS>);
        impl<'a, El, VS> fmt::Debug for DebugFmt<'a, El, VS> {
            fn fmt(&self, f: &mut fmt::Formatter) -> fmt::Result {
                write!(f, "<{}", self.0.name)?;
                for (name, value) in &self.0.attributes {
                    write!(f, " {name}=\"{}\"", value.serialize())?;
                }
                write!(f, ">")
            }
        }
        DebugFmt(self)
    }
}

/// The state associated with a HTML element `View`.
///
/// Stores handles to the child elements and any child state.
pub struct ElementState<ViewSeqState> {
    child_states: ViewSeqState,
    // TODO this is super hacky (to quickly test..), do this a little bit cleaner
    prev_node_idxs: NodeIds,
    current_node_idxs: NodeIds,
    child_elements: Vec<Pod>,
    scratch: Vec<Pod>,
}

impl<T, A, El, Children> Hydrate<T, A> for Element<El, Children>
where
    Children: HydrateSequence<T, A>,
    El: JsCast + DomElement,
{
    fn hydrate(&self, cx: &mut Cx, node: web_sys::Node) -> (Id, Self::State, Self::Element) {
        let el: Self::Element = node.dyn_into().unwrap_throw();
        // TODO this doesn't delete non existent attributes on the element...
        // TODO set attributes here? They should've already been set
        for (name, value) in &self.attributes {
            el.as_element_ref()
                .set_attribute(name, &value.serialize())
                .unwrap_throw();
        }

        // TODO is querying the DOM actually efficient here for determining Vec capacity, or should this just be an empty Vec?
        // Bench this (if it actually has a significant/measurable impact anyways)!
        let mut child_elements = Vec::new();
        let mut first_child = el.as_element_ref().first_child();
        let (id, child_states) = cx.with_new_id(|cx| {
            self.children
                .hydrate(cx, &mut child_elements, &mut first_child)
        });

        // Set the id used internally to the `data-debugid` attribute.
        // This allows the user to see if an element has been re-created or only altered.
        #[cfg(debug_assertions)]
        el.as_element_ref()
            .set_attribute("data-debugid", &id.to_raw().to_string())
            .unwrap_throw();

        if let Some(after_update) = &self.after_update {
            (after_update)(&el);
        }
        let state = ElementState {
            child_states,
            child_elements,
            scratch: vec![],
        };
        (id, state, el)
    }
}

/// Create a new element view
///
/// If the element has no children, use the unit type (e.g. `let view = element("div", ())`).
pub fn element<El, ViewSeq>(name: impl Into<CowStr>, children: ViewSeq) -> Element<El, ViewSeq> {
    Element {
        name: name.into(),
        attributes: Default::default(),
        children,
        after_update: None,
    }
}

impl<El, ViewSeq> Element<El, ViewSeq> {
    /// Set an attribute on this element.
    ///
    /// # Panics
    ///
    /// If the name contains characters that are not valid in an attribute name,
    /// then the `View::build`/`View::rebuild` functions will panic for this view.
    pub fn attr(mut self, name: impl Into<CowStr>, value: impl IntoAttributeValue) -> Self {
        self.set_attr(name, value);
        self
    }

    /// Set an attribute on this element.
    ///
    /// # Panics
    ///
    /// If the name contains characters that are not valid in an attribute name,
    /// then the `View::build`/`View::rebuild` functions will panic for this view.
    pub fn set_attr(&mut self, name: impl Into<CowStr>, value: impl IntoAttributeValue) {
        let name = name.into();
        if let Some(value) = value.into_attribute_value() {
            self.attributes.insert(name, value);
        } else {
            self.remove_attr(&name);
        }
    }

    pub fn remove_attr(&mut self, name: &str) {
        self.attributes.remove(name);
    }

    /// Set a function to run after the new view tree has been created.
    ///
    /// This offers functionality similar to `ref` in React.
    ///
    /// # Rules for correct use
    ///
    /// It is important that the structure of the DOM tree is *not* modified using this function.
    /// If the DOM tree is modified, then future reconciliation will have undefined and possibly
    /// suprising results.
    pub fn after_update(mut self, after_update: impl Fn(&El) + 'static) -> Self {
        self.after_update = Some(Box::new(after_update));
        self
    }
}

impl<El, Children> ViewMarker for Element<El, Children> {}

impl<T, A, El, Children> View<T, A> for Element<El, Children>
where
    Children: ViewSequence<T, A>,
    El: JsCast + DomElement,
{
    type State = ElementState<Children::State>;
    type Element = El;

    fn build(&self, cx: &mut Cx) -> (Id, Self::State, Self::Element) {
        let el = cx.create_html_element(&self.name);
        for (name, value) in &self.attributes {
            el.set_attribute(name, &value.serialize()).unwrap_throw();
        }

        let mut child_elements = vec![];
        let (id, child_states) = cx.with_new_id(|cx| self.children.build(cx, &mut child_elements));
        for child in &child_elements {
            el.append_child(child.0.as_node_ref()).unwrap_throw();
        }

        // Set the id used internally to the `data-debugid` attribute.
        // This allows the user to see if an element has been re-created or only altered.
        #[cfg(debug_assertions)]
        el.set_attribute("data-debugid", &id.to_raw().to_string())
            .unwrap_throw();

        let el = el.dyn_into().unwrap_throw();
        if let Some(after_update) = &self.after_update {
            (after_update)(&el);
        }
        let state = ElementState {
            child_states,
            child_elements,
            scratch: vec![],
            prev_node_idxs: NodeIds(Vec::new()),
            current_node_idxs: NodeIds(Vec::new()),
        };
        (id, state, el)
    }

    fn rebuild(
        &self,
        cx: &mut Cx,
        prev: &Self,
        id: &mut Id,
        state: &mut Self::State,
        element: &mut Self::Element,
    ) -> ChangeFlags {
        let mut changed = ChangeFlags::empty();
        // update tag name
        if prev.name != self.name {
            // recreate element
            let parent = element
                .as_element_ref()
                .parent_element()
                .expect_throw("this element was mounted and so should have a parent");
            parent.remove_child(element.as_node_ref()).unwrap_throw();
            let new_element = cx.create_html_element(&self.name);
            // TODO could this be combined with child updates?
            while element.as_element_ref().child_element_count() > 0 {
                new_element
                    .append_child(&element.as_element_ref().child_nodes().get(0).unwrap_throw())
                    .unwrap_throw();
            }
            *element = new_element.dyn_into().unwrap_throw();
            changed |= ChangeFlags::STRUCTURE;
        }

        let element = element.as_element_ref();

        // update attributes
        for itm in diff_kv_iterables(&prev.attributes, &self.attributes) {
            match itm {
                Diff::Add(name, value) | Diff::Change(name, value) => {
                    set_attribute(element, name, &value.serialize());
                    changed |= ChangeFlags::OTHER_CHANGE;
                }
                Diff::Remove(name) => {
                    remove_attribute(element, name);
                    changed |= ChangeFlags::OTHER_CHANGE;
                }
            }
        }

        // update children

        // Let the hack begin...
        state.prev_node_idxs.0.clear();
        state.current_node_idxs.0.clear();
        state
            .prev_node_idxs
            .0
            .extend(state.child_elements.iter().cloned());
        // .map(|p| p.0.as_node_ref().into_abi()),
        // web_sys::console::log_1(&format!("before: {:?}", state.prev_node_idxs.0).into());
        // let t = t.iter().map(|p| unsafe {web_sys::Node::from_abi(*p)}).collect::<Vec<_>>();
        // let previous_ids = state.child_elements.iter().map(Pod::id).collect::<Vec<_>>();
        let mut splice = VecSplice::new(&mut state.child_elements, &mut state.scratch);
        changed |= cx.with_id(*id, |cx| {
            // self.children.count()

            self.children
                .rebuild(cx, &prev.children, &mut state.child_states, &mut splice)
        });
        if changed.contains(ChangeFlags::STRUCTURE) {
<<<<<<< HEAD
            // Optimization, in case all elements are removed at once
            if state.child_elements.is_empty() {
                element.set_text_content(None)
            } else {
                // This is crude and will result in more DOM traffic than needed.
                // The right thing to do is diff the new state of the children id
                // vector against the old, and derive DOM mutations from that.
                while let Some(child) = element.first_child() {
                    element.remove_child(&child).unwrap_throw();
                }
                for child in &state.child_elements {
                    element.append_child(child.0.as_node_ref()).unwrap_throw();
                }
            }
=======
            // let current_ids = state.child_elements.iter().map(Pod::id).collect::<Vec<_>>();
            state
                .current_node_idxs
                .0
                .extend(state.child_elements.iter().cloned());
            // state
            //     .current_node_idxs
            //     .0
            //     .extend(state.child_elements.iter());
            // .map(|p| p.0.as_node_ref().into_abi()),
            let input = imara_diff::intern::InternedInput::new(
                &state.prev_node_idxs,
                &state.current_node_idxs,
            );
            let sink = UpdateElement {
                parent: element.clone(),
                before: &state.prev_node_idxs,
                after: &state.current_node_idxs,
            };

            imara_diff::diff(imara_diff::Algorithm::Myers, &input, sink);
            // web_sys::console::log_1(&format!("before: {:?}", state.prev_node_idxs.0).into());
            // web_sys::console::log_1(&format!("after: {:?}", state.current_node_idxs.0).into());
            // web_sys::console::log_1(&format!("diff removals: {:?}", diff.removals).into());
            // web_sys::console::log_1(&format!("diff ins: {:?}", diff.insertions).into());
            // tracing::debug!("diff: {diff:?}");
            // This is crude and will result in more DOM traffic than needed.
            // The right thing to do is diff the new state of the children id
            // vector against the old, and derive DOM mutations from that.
            // while let Some(child) = element.first_child() {
            //     element.remove_child(&child).unwrap_throw();
            // }
            // for child in &state.child_elements {
            //     element.append_child(child.0.as_node_ref()).unwrap_throw();
            // }
>>>>>>> d313ec6f
            changed.remove(ChangeFlags::STRUCTURE);
        }
        if let Some(after_update) = &self.after_update {
            (after_update)(element.dyn_ref().unwrap_throw());
            changed |= ChangeFlags::OTHER_CHANGE;
        }
        changed
    }

    fn message(
        &self,
        id_path: &[Id],
        state: &mut Self::State,
        message: Box<dyn std::any::Any>,
        app_state: &mut T,
    ) -> MessageResult<A> {
        self.children
            .message(id_path, &mut state.child_states, message, app_state)
    }
}

#[cfg(feature = "typed")]
fn set_attribute(element: &web_sys::Element, name: &str, value: &str) {
    let e = element.clone();
    // let h = e.hash();
    // we have to special-case `value` because setting the value using `set_attribute`
    // doesn't work after the value has been changed.
    if name == "value" {
        let element: &web_sys::HtmlInputElement = element.dyn_ref().unwrap_throw();
        element.set_value(value)
    } else if name == "checked" {
        let element: &web_sys::HtmlInputElement = element.dyn_ref().unwrap_throw();
        element.set_checked(true)
    } else {
        element.set_attribute(name, value).unwrap_throw();
    }
}

#[cfg(not(feature = "typed"))]
fn set_attribute(element: &web_sys::Element, name: &str, value: &str) {
    element.set_attribute(name, value).unwrap_throw();
}

#[cfg(feature = "typed")]
fn remove_attribute(element: &web_sys::Element, name: &str) {
    // we have to special-case `value` because setting the value using `set_attribute`
    // doesn't work after the value has been changed.
    if name == "checked" {
        let element: &web_sys::HtmlInputElement = element.dyn_ref().unwrap_throw();
        element.set_checked(false)
    } else {
        element.remove_attribute(name).unwrap_throw();
    }
}

#[cfg(not(feature = "typed"))]
fn remove_attribute(element: &web_sys::Element, name: &str) {
    element.remove_attribute(name).unwrap_throw();
}<|MERGE_RESOLUTION|>--- conflicted
+++ resolved
@@ -6,12 +6,8 @@
     context::{ChangeFlags, Cx},
     diff::{diff_kv_iterables, Diff},
     vecmap::VecMap,
-<<<<<<< HEAD
-    view::{DomElement, DomNode, Pod, View, ViewMarker, ViewSequence},
+    view::{DomElement, DomNode, NodeIds, Pod, UpdateElement, View, ViewMarker, ViewSequence},
     Hydrate, HydrateSequence,
-=======
-    view::{DomElement, NodeIds, Pod, UpdateElement, View, ViewMarker, ViewSequence},
->>>>>>> d313ec6f
 };
 
 use imara_diff::Sink;
@@ -107,6 +103,8 @@
             child_states,
             child_elements,
             scratch: vec![],
+            prev_node_idxs: NodeIds(Vec::new()),
+            current_node_idxs: NodeIds(Vec::new()),
         };
         (id, state, el)
     }
@@ -277,58 +275,45 @@
                 .rebuild(cx, &prev.children, &mut state.child_states, &mut splice)
         });
         if changed.contains(ChangeFlags::STRUCTURE) {
-<<<<<<< HEAD
-            // Optimization, in case all elements are removed at once
             if state.child_elements.is_empty() {
                 element.set_text_content(None)
             } else {
+                // let current_ids = state.child_elements.iter().map(Pod::id).collect::<Vec<_>>();
+                state
+                    .current_node_idxs
+                    .0
+                    .extend(state.child_elements.iter().cloned());
+                // state
+                //     .current_node_idxs
+                //     .0
+                //     .extend(state.child_elements.iter());
+                // .map(|p| p.0.as_node_ref().into_abi()),
+                let input = imara_diff::intern::InternedInput::new(
+                    &state.prev_node_idxs,
+                    &state.current_node_idxs,
+                );
+                let sink = UpdateElement {
+                    parent: element.clone(),
+                    before: &state.prev_node_idxs,
+                    after: &state.current_node_idxs,
+                };
+
+                imara_diff::diff(imara_diff::Algorithm::Myers, &input, sink);
+                // web_sys::console::log_1(&format!("before: {:?}", state.prev_node_idxs.0).into());
+                // web_sys::console::log_1(&format!("after: {:?}", state.current_node_idxs.0).into());
+                // web_sys::console::log_1(&format!("diff removals: {:?}", diff.removals).into());
+                // web_sys::console::log_1(&format!("diff ins: {:?}", diff.insertions).into());
+                // tracing::debug!("diff: {diff:?}");
                 // This is crude and will result in more DOM traffic than needed.
                 // The right thing to do is diff the new state of the children id
                 // vector against the old, and derive DOM mutations from that.
-                while let Some(child) = element.first_child() {
-                    element.remove_child(&child).unwrap_throw();
-                }
-                for child in &state.child_elements {
-                    element.append_child(child.0.as_node_ref()).unwrap_throw();
-                }
+                // while let Some(child) = element.first_child() {
+                //     element.remove_child(&child).unwrap_throw();
+                // }
+                // for child in &state.child_elements {
+                //     element.append_child(child.0.as_node_ref()).unwrap_throw();
+                // }
             }
-=======
-            // let current_ids = state.child_elements.iter().map(Pod::id).collect::<Vec<_>>();
-            state
-                .current_node_idxs
-                .0
-                .extend(state.child_elements.iter().cloned());
-            // state
-            //     .current_node_idxs
-            //     .0
-            //     .extend(state.child_elements.iter());
-            // .map(|p| p.0.as_node_ref().into_abi()),
-            let input = imara_diff::intern::InternedInput::new(
-                &state.prev_node_idxs,
-                &state.current_node_idxs,
-            );
-            let sink = UpdateElement {
-                parent: element.clone(),
-                before: &state.prev_node_idxs,
-                after: &state.current_node_idxs,
-            };
-
-            imara_diff::diff(imara_diff::Algorithm::Myers, &input, sink);
-            // web_sys::console::log_1(&format!("before: {:?}", state.prev_node_idxs.0).into());
-            // web_sys::console::log_1(&format!("after: {:?}", state.current_node_idxs.0).into());
-            // web_sys::console::log_1(&format!("diff removals: {:?}", diff.removals).into());
-            // web_sys::console::log_1(&format!("diff ins: {:?}", diff.insertions).into());
-            // tracing::debug!("diff: {diff:?}");
-            // This is crude and will result in more DOM traffic than needed.
-            // The right thing to do is diff the new state of the children id
-            // vector against the old, and derive DOM mutations from that.
-            // while let Some(child) = element.first_child() {
-            //     element.remove_child(&child).unwrap_throw();
-            // }
-            // for child in &state.child_elements {
-            //     element.append_child(child.0.as_node_ref()).unwrap_throw();
-            // }
->>>>>>> d313ec6f
             changed.remove(ChangeFlags::STRUCTURE);
         }
         if let Some(after_update) = &self.after_update {
