--- conflicted
+++ resolved
@@ -4,13 +4,8 @@
 use xilem_core::{Id, MessageResult};
 
 use crate::{
-<<<<<<< HEAD
-    interfaces::sealed::Sealed, vecmap::VecMap, AttributeValue, ChangeFlags, Cx, Pod, View,
-    ViewMarker, ViewSequence, HTML_NS,
-=======
-    interfaces::sealed::Sealed, vecmap::VecMap, view::DomNode, AttributeValue, ChangeFlags, Cx,
-    Hydrate, HydrateSequence, Pod, View, ViewMarker, ViewSequence, HTML_NS,
->>>>>>> 1dabe93b
+    interfaces::sealed::Sealed, vecmap::VecMap, AttributeValue, ChangeFlags, Cx, Hydrate,
+    HydrateSequence, Pod, View, ViewMarker, ViewSequence, HTML_NS,
 };
 
 use super::interfaces::Element;
@@ -335,13 +330,7 @@
         use super::ElementState;
 
         use crate::{
-<<<<<<< HEAD
-            interfaces::sealed::Sealed, ChangeFlags, Cx, View, ViewMarker, ViewSequence,
-=======
-            interfaces::sealed::Sealed, view::DomNode,
-            ChangeFlags, Cx, View, ViewMarker, ViewSequence,
-            Hydrate, HydrateSequence
->>>>>>> 1dabe93b
+            interfaces::sealed::Sealed, ChangeFlags, Cx, View, ViewMarker, ViewSequence, Hydrate, HydrateSequence
         };
 
         $(define_element!(crate::$ns, $element_def);)*
