--- conflicted
+++ resolved
@@ -1,4 +1,5 @@
 use super::{create_event_listener, EventListenerOptions, EventListenerState};
+use crate::Hydrate;
 use std::any::Any;
 
 use xilem_core::{Id, MessageResult};
@@ -96,6 +97,23 @@
             }
             _ => MessageResult::Stale(message),
         }
+    }
+}
+
+impl<T, A, C, ET, OA> Hydrate<T, A> for $ty_name<ET, C>
+where
+    OA: OptionalAction<A>,
+    C: Fn(&mut T, web_sys::$web_sys_ty) -> OA,
+    ET: EventTarget<T, A> + Hydrate<T, A>,
+{
+    // TODO basically identical as View::build, but instead using hydrate, so maybe macro?
+    fn hydrate(&self, cx: &mut Cx, element: web_sys::Node) -> (Id, Self::State, Self::Element) {
+        let (id, (element, state)) = cx.with_new_id(|cx| {
+            let (child_id, child_state, el) = self.target.hydrate(cx, element);
+            let listener = create_event_listener::<web_sys::$web_sys_ty>(el.as_node_ref(), $event_name, self.options, cx);
+            (el, EventListenerState { child_state, child_id, listener })
+        });
+        (id, state, element)
     }
 }
         )*
@@ -291,27 +309,7 @@
                     self.target.node_name()
                 }
             }
-<<<<<<< HEAD
         )*
-=======
-        }
-
-        impl<T, A, V, F, OA> crate::Hydrate<T, A> for $ty_name<T, A, V, F, OA>
-        where
-            V: crate::Hydrate<T, A>,
-            F: Fn(&mut T, &$crate::Event<$web_sys_ty, V::Element>) -> OA,
-            V::Element: 'static,
-            OA: $crate::event::OptionalAction<A>,
-        {
-            fn hydrate(
-                &self,
-                cx: &mut crate::context::Cx,
-                element: web_sys::Node,
-            ) -> (xilem_core::Id, Self::State, Self::Element) {
-                self.inner.hydrate(cx, element)
-            }
-        }
->>>>>>> 90372160
     };
 }
 
