--- conflicted
+++ resolved
@@ -7,13 +7,8 @@
 use xilem_core::{Id, MessageResult};
 
 use crate::{
-<<<<<<< HEAD
-    interfaces::EventTarget, view::DomNode, ChangeFlags, Cx, OptionalAction, View, ViewMarker,
-=======
-    context::{ChangeFlags, Cx},
-    view::{DomNode, View, ViewMarker},
-    Hydrate,
->>>>>>> 90372160
+    interfaces::EventTarget, view::DomNode, ChangeFlags, Cx, Hydrate, OptionalAction, View,
+    ViewMarker,
 };
 
 /// Wraps a [`View`] `V` and attaches an event listener.
@@ -137,8 +132,8 @@
             let mut changed =
                 self.element
                     .rebuild(cx, &prev.element, id, &mut state.child_state, element);
-            if state.child_id != id {
-                state.child_id = id;
+            if state.child_id != *id {
+                state.child_id = *id;
                 changed |= ChangeFlags::OTHER_CHANGE;
             }
             // TODO check equality of prev and current element somehow
@@ -170,81 +165,39 @@
                     None => MessageResult::Nop,
                 }
             }
-<<<<<<< HEAD
             [element_id, rest_path @ ..] if *element_id == state.child_id => {
                 self.element
                     .message(rest_path, &mut state.child_state, message, app_state)
             }
             _ => MessageResult::Stale(message),
-=======
-            _ => self
-                .child
-                .message(id_path, &mut state.child_state, message, app_state),
         }
     }
 }
 
-// Attach an event listener to the child's element
-pub fn on_event<E, V, F>(name: &'static str, child: V, callback: F) -> OnEvent<E, V, F> {
-    OnEvent::new(name, child, callback)
-}
-
-impl<T, A, E, F, V, OA> Hydrate<T, A> for OnEvent<E, V, F>
+impl<T, A, E, F, V, OA> Hydrate<T, A> for EventListener<V, E, F>
 where
-    F: Fn(&mut T, &Event<E, V::Element>) -> OA,
-    V: Hydrate<T, A>,
+    OA: OptionalAction<A>,
+    F: Fn(&mut T, E) -> OA,
+    V: EventTarget<T, A> + Hydrate<T, A>,
     E: JsCast + 'static,
-    V::Element: 'static,
-    OA: OptionalAction<A>,
 {
     // TODO basically identical as View::build, but instead using hydrate, so maybe macro?
     fn hydrate(&self, cx: &mut Cx, element: web_sys::Node) -> (Id, Self::State, Self::Element) {
-        let (id, child_state, element) = self.child.hydrate(cx, element);
-        let thunk = cx.with_id(id, |cx| cx.message_thunk());
-        let listener = EventListener::new_with_options(
-            element.as_node_ref(),
-            self.event,
-            EventListenerOptions {
-                passive: self.passive,
-                ..Default::default()
-            },
-            move |event: &web_sys::Event| {
-                let event = (*event).clone().dyn_into::<E>().unwrap_throw();
-                let event: Event<E, V::Element> = Event::new(event);
-                thunk.push_message(EventMsg { event });
-            },
-        );
-        // TODO add `remove_listener_with_callback` to clean up listener?
-        let state = OnEventState {
-            listener,
-            child_state,
-        };
+        let (id, (element, state)) = cx.with_new_id(|cx| {
+            let (child_id, child_state, element) = self.element.hydrate(cx, element);
+            let listener = create_event_listener::<E>(
+                element.as_node_ref(),
+                self.event.clone(),
+                self.options,
+                cx,
+            );
+            let state = EventListenerState {
+                child_state,
+                child_id,
+                listener,
+            };
+            (element, state)
+        });
         (id, state, element)
     }
-}
-
-/// State for the `OnEvent` view.
-pub struct OnEventState<S> {
-    #[allow(unused)]
-    listener: EventListener,
-    child_state: S,
-}
-struct EventMsg<E> {
-    event: E,
-}
-
-/// Wraps a `web_sys::Event` and provides auto downcasting for both the event and its target.
-pub struct Event<Evt, El> {
-    raw: Evt,
-    el: PhantomData<El>,
-}
-
-impl<Evt, El> Event<Evt, El> {
-    fn new(raw: Evt) -> Self {
-        Self {
-            raw,
-            el: PhantomData,
->>>>>>> 90372160
-        }
-    }
 }