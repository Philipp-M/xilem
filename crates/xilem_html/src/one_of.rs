use wasm_bindgen::throw_str;

use crate::{
    interfaces::for_all_element_descendents, ChangeFlags, Cx, Hydrate, HydrateSequence, Pod, View,
    ViewMarker, ViewSequence,
};

macro_rules! impl_dom_traits {
    ($dom_interface:ident, ($ident:ident: $($vars:ident),+)) => {
        impl<VT, VA, $($vars: $crate::interfaces::$dom_interface<VT, VA>),+> $crate::interfaces::$dom_interface<VT, VA> for $ident<$($vars),+>
        where
        $($vars: $crate::interfaces::$dom_interface<VT, VA>,)+
        {}
    };
}

macro_rules! one_of_view {
    (
        #[doc = $first_doc_line:literal]
        $ident:ident { $( $vars:ident ),+ }
    ) => {
        #[doc = $first_doc_line]
        ///
        /// It is a statically-typed alternative to the type-erased `AnyView`.
        pub enum $ident<$($vars),+> {
            $($vars($vars),)+
        }

        impl<$($vars),+> crate::interfaces::sealed::Sealed for $ident<$($vars),+> {}
        impl_dom_traits!(Element, ($ident: $($vars),+));
        for_all_element_descendents!(impl_dom_traits, ($ident: $($vars),+));

        impl<$($vars),+> AsRef<web_sys::Node> for $ident<$($vars),+>
        where
            $($vars: crate::view::DomNode,)+
        {
            fn as_ref(&self) -> &web_sys::Node {
                match self {
                    $( $ident::$vars(view) => view.as_node_ref(), )+
                }
            }
        }
        impl<$($vars),+> ViewMarker for $ident<$($vars),+> {}

        impl<VT, VA, $($vars),+> Hydrate<VT, VA> for $ident<$($vars),+>
        where
            $($vars: Hydrate<VT, VA>,)+
        {
            fn hydrate(
                &self,
                cx: &mut Cx,
                element: web_sys::Node,
            ) -> (xilem_core::Id, Self::State, Self::Element) {
                match self {
                    $(
                        $ident::$vars(view) => {
                            let (id, state, el) = view.hydrate(cx, element);
                            (id, $ident::$vars(state), $ident::$vars(el))
                        }
                    )+
                }
            }
        }

        impl<VT, VA, $($vars),+> View<VT, VA> for $ident<$($vars),+>
        where
            $($vars: View<VT, VA>,)+
        {
            type State = $ident<$($vars::State),+>;
            type Element = $ident<$($vars::Element),+>;

            fn build(&self, cx: &mut Cx) -> (xilem_core::Id, Self::State, Self::Element) {
                match self {
                    $(
                        $ident::$vars(view) => {
                            let (id, state, el) = view.build(cx);
                            (id, $ident::$vars(state), $ident::$vars(el))
                        }
                    )+
                }
            }

            fn rebuild(
                &self,
                cx: &mut Cx,
                prev: &Self,
                id: &mut xilem_core::Id,
                state: &mut Self::State,
                element: &mut Self::Element,
            ) -> ChangeFlags {
                match (prev, self) {
                    $(
                        // Variant is the same as before
                        ($ident::$vars(prev_view), $ident::$vars(view)) => {
                            let ($ident::$vars(state), $ident::$vars(element)) = (state, element)
                            else {
                                throw_str(concat!(
                                    "invalid state/view in ", stringify!($ident), " (unreachable)",
                                ));
                            };
                            view.rebuild(cx, prev_view, id, state, element)
                        }
                        // Variant has changed
                        (_, $ident::$vars(view)) => {
                            let (new_id, new_state, new_element) = view.build(cx);
                            *id = new_id;
                            *state = $ident::$vars(new_state);
                            *element = $ident::$vars(new_element);
                            ChangeFlags::STRUCTURE
                        }
                    )+
                }
            }

            fn message(
                &self,
                id_path: &[xilem_core::Id],
                state: &mut Self::State,
                message: Box<dyn std::any::Any>,
                app_state: &mut VT,
            ) -> xilem_core::MessageResult<VA> {
                match self {
                    $(
                        $ident::$vars(view) => {
                            let $ident::$vars(state) = state else {
                                throw_str(concat!(
                                    "invalid state/view in", stringify!($ident), "(unreachable)",
                                ));
                            };
                            view.message(id_path, state, message, app_state)
                        }
                    )+
                }
            }
        }
    };
}

one_of_view! {
    /// This view container can switch between two views.
    OneOf2 { A, B }
}
one_of_view! {
    /// This view container can switch between three views.
    OneOf3 { A, B, C }
}

one_of_view! {
    /// This view container can switch between four views.
    OneOf4 { A, B, C, D }
}

one_of_view! {
    /// This view container can switch between five views.
    OneOf5 { A, B, C, D, E }
}

one_of_view! {
    /// This view container can switch between six views.
    OneOf6 { A, B, C, D, E, F }
}

one_of_view! {
    /// This view container can switch between seven views.
    OneOf7 { A, B, C, D, E, F, G }
}

one_of_view! {
    /// This view container can switch between eight views.
    OneOf8 { A, B, C, D, E, F, G, H }
}

<<<<<<< HEAD
// macro_rules! one_of_sequence {
//     (
//         #[doc = $first_doc_line:literal]
//         $ident:ident { $( $vars:ident ),+ }
//     ) => {
//         #[doc = $first_doc_line]
//         ///
//         /// It is a statically-typed alternative to the type-erased `AnyView`.
//         pub enum $ident<$($vars),+> {
//             $($vars($vars),)+
//         }
//         impl<VT, VA, $($vars),+> ViewSequence<VT, VA> for $ident<$($vars),+>
//         where $(
//             $vars: ViewSequence<VT, VA>,
//         )+ {
//             type State = $ident<$($vars::State),+>;
=======
macro_rules! one_of_sequence {
    (
        #[doc = $first_doc_line:literal]
        $ident:ident { $( $vars:ident ),+ }
    ) => {

        impl<VT, VA, $($vars),+> HydrateSequence<VT, VA> for $ident<$($vars),+>
        where $(
            $vars: HydrateSequence<VT, VA>,
        )+ {
            fn hydrate(
                &self,
                cx: &mut Cx,
                elements: &mut Vec<Pod>,
                cur_node: &mut Option<web_sys::Node>,
            ) -> Self::State {
                match self {
                    $(
                        $ident::$vars(view_sequence) => {
                            $ident::$vars(view_sequence.hydrate(cx, elements, cur_node))
                        }
                    )+
                }
            }
        }

        #[doc = $first_doc_line]
        ///
        /// It is a statically-typed alternative to the type-erased `AnyView`.
        pub enum $ident<$($vars),+> {
            $($vars($vars),)+
        }
        impl<VT, VA, $($vars),+> ViewSequence<VT, VA> for $ident<$($vars),+>
        where $(
            $vars: ViewSequence<VT, VA>,
        )+ {
            type State = $ident<$($vars::State),+>;
>>>>>>> 1dabe93b

//             fn build(&self, cx: &mut Cx, elements: &mut Vec<Pod>) -> Self::State {
//                 match self {
//                     $(
//                         $ident::$vars(view_sequence) => {
//                             $ident::$vars(view_sequence.build(cx, elements))
//                         }
//                     )+
//                 }
//             }

//             fn rebuild(
//                 &self,
//                 cx: &mut Cx,
//                 prev: &Self,
//                 state: &mut Self::State,
//                 element: &mut xilem_core::VecSplice<Pod>,
//             ) -> ChangeFlags {
//                 match (prev, self) {
//                     $(
//                         // Variant is the same as before
//                         ($ident::$vars(prev_view), $ident::$vars(view_sequence)) => {
//                             let $ident::$vars(state) = state else {
//                                 throw_str(concat!(
//                                     "invalid state/view_sequence in ",
//                                     stringify!($ident),
//                                     " (unreachable)",
//                                 ));
//                             };
//                             view_sequence.rebuild(cx, prev_view, state, element)
//                         }
//                         // Variant has changed
//                         (_, $ident::$vars(view_sequence)) => {
//                             let new_state =
//                                 element.as_vec(|elements| view_sequence.build(cx, elements));
//                             *state = $ident::$vars(new_state);
//                             ChangeFlags::STRUCTURE
//                         }
//                     )+
//                 }
//             }

//             fn message(
//                 &self,
//                 id_path: &[xilem_core::Id],
//                 state: &mut Self::State,
//                 message: Box<dyn std::any::Any>,
//                 app_state: &mut VT,
//             ) -> xilem_core::MessageResult<VA> {
//                 match self {
//                     $(
//                         $ident::$vars(view_sequence) => {
//                             let $ident::$vars(state) = state else {
//                                 throw_str(concat!(
//                                     "invalid state/view_sequence in ",
//                                     stringify!($ident),
//                                     " (unreachable)",
//                                 ));
//                             };
//                             view_sequence.message(id_path, state, message, app_state)
//                         }
//                     )+
//                 }
//             }

//             fn count(&self, state: &Self::State) -> usize {
//                 match self {
//                     $(
//                         $ident::$vars(view_sequence) => {
//                             let $ident::$vars(state) = state else {
//                                 throw_str(concat!(
//                                     "invalid state/view_sequence in ",
//                                     stringify!($ident),
//                                     " (unreachable)",
//                                 ));
//                             };
//                             view_sequence.count(state)
//                         }
//                     )+
//                 }
//             }
//         }
//     };
// }

// one_of_sequence! {
//     /// This view sequence container can switch between two view sequences.
//     OneSeqOf2 { A, B }
// }
// one_of_sequence! {
//     /// This view sequence container can switch between three view sequences.
//     OneSeqOf3 { A, B, C }
// }

// one_of_sequence! {
//     /// This view sequence container can switch between four view sequences.
//     OneSeqOf4 { A, B, C, D }
// }

// one_of_sequence! {
//     /// This view sequence container can switch between five view sequences.
//     OneSeqOf5 { A, B, C, D, E }
// }

// one_of_sequence! {
//     /// This view sequence container can switch between six view sequences.
//     OneSeqOf6 { A, B, C, D, E, F }
// }

// one_of_sequence! {
//     /// This view sequence container can switch between seven view sequences.
//     OneSeqOf7 { A, B, C, D, E, F, G }
// }

// one_of_sequence! {
//     /// This view sequence container can switch between eight view sequences.
//     OneSeqOf8 { A, B, C, D, E, F, G, H }
// }<|MERGE_RESOLUTION|>--- conflicted
+++ resolved
@@ -168,179 +168,4 @@
 one_of_view! {
     /// This view container can switch between eight views.
     OneOf8 { A, B, C, D, E, F, G, H }
-}
-
-<<<<<<< HEAD
-// macro_rules! one_of_sequence {
-//     (
-//         #[doc = $first_doc_line:literal]
-//         $ident:ident { $( $vars:ident ),+ }
-//     ) => {
-//         #[doc = $first_doc_line]
-//         ///
-//         /// It is a statically-typed alternative to the type-erased `AnyView`.
-//         pub enum $ident<$($vars),+> {
-//             $($vars($vars),)+
-//         }
-//         impl<VT, VA, $($vars),+> ViewSequence<VT, VA> for $ident<$($vars),+>
-//         where $(
-//             $vars: ViewSequence<VT, VA>,
-//         )+ {
-//             type State = $ident<$($vars::State),+>;
-=======
-macro_rules! one_of_sequence {
-    (
-        #[doc = $first_doc_line:literal]
-        $ident:ident { $( $vars:ident ),+ }
-    ) => {
-
-        impl<VT, VA, $($vars),+> HydrateSequence<VT, VA> for $ident<$($vars),+>
-        where $(
-            $vars: HydrateSequence<VT, VA>,
-        )+ {
-            fn hydrate(
-                &self,
-                cx: &mut Cx,
-                elements: &mut Vec<Pod>,
-                cur_node: &mut Option<web_sys::Node>,
-            ) -> Self::State {
-                match self {
-                    $(
-                        $ident::$vars(view_sequence) => {
-                            $ident::$vars(view_sequence.hydrate(cx, elements, cur_node))
-                        }
-                    )+
-                }
-            }
-        }
-
-        #[doc = $first_doc_line]
-        ///
-        /// It is a statically-typed alternative to the type-erased `AnyView`.
-        pub enum $ident<$($vars),+> {
-            $($vars($vars),)+
-        }
-        impl<VT, VA, $($vars),+> ViewSequence<VT, VA> for $ident<$($vars),+>
-        where $(
-            $vars: ViewSequence<VT, VA>,
-        )+ {
-            type State = $ident<$($vars::State),+>;
->>>>>>> 1dabe93b
-
-//             fn build(&self, cx: &mut Cx, elements: &mut Vec<Pod>) -> Self::State {
-//                 match self {
-//                     $(
-//                         $ident::$vars(view_sequence) => {
-//                             $ident::$vars(view_sequence.build(cx, elements))
-//                         }
-//                     )+
-//                 }
-//             }
-
-//             fn rebuild(
-//                 &self,
-//                 cx: &mut Cx,
-//                 prev: &Self,
-//                 state: &mut Self::State,
-//                 element: &mut xilem_core::VecSplice<Pod>,
-//             ) -> ChangeFlags {
-//                 match (prev, self) {
-//                     $(
-//                         // Variant is the same as before
-//                         ($ident::$vars(prev_view), $ident::$vars(view_sequence)) => {
-//                             let $ident::$vars(state) = state else {
-//                                 throw_str(concat!(
-//                                     "invalid state/view_sequence in ",
-//                                     stringify!($ident),
-//                                     " (unreachable)",
-//                                 ));
-//                             };
-//                             view_sequence.rebuild(cx, prev_view, state, element)
-//                         }
-//                         // Variant has changed
-//                         (_, $ident::$vars(view_sequence)) => {
-//                             let new_state =
-//                                 element.as_vec(|elements| view_sequence.build(cx, elements));
-//                             *state = $ident::$vars(new_state);
-//                             ChangeFlags::STRUCTURE
-//                         }
-//                     )+
-//                 }
-//             }
-
-//             fn message(
-//                 &self,
-//                 id_path: &[xilem_core::Id],
-//                 state: &mut Self::State,
-//                 message: Box<dyn std::any::Any>,
-//                 app_state: &mut VT,
-//             ) -> xilem_core::MessageResult<VA> {
-//                 match self {
-//                     $(
-//                         $ident::$vars(view_sequence) => {
-//                             let $ident::$vars(state) = state else {
-//                                 throw_str(concat!(
-//                                     "invalid state/view_sequence in ",
-//                                     stringify!($ident),
-//                                     " (unreachable)",
-//                                 ));
-//                             };
-//                             view_sequence.message(id_path, state, message, app_state)
-//                         }
-//                     )+
-//                 }
-//             }
-
-//             fn count(&self, state: &Self::State) -> usize {
-//                 match self {
-//                     $(
-//                         $ident::$vars(view_sequence) => {
-//                             let $ident::$vars(state) = state else {
-//                                 throw_str(concat!(
-//                                     "invalid state/view_sequence in ",
-//                                     stringify!($ident),
-//                                     " (unreachable)",
-//                                 ));
-//                             };
-//                             view_sequence.count(state)
-//                         }
-//                     )+
-//                 }
-//             }
-//         }
-//     };
-// }
-
-// one_of_sequence! {
-//     /// This view sequence container can switch between two view sequences.
-//     OneSeqOf2 { A, B }
-// }
-// one_of_sequence! {
-//     /// This view sequence container can switch between three view sequences.
-//     OneSeqOf3 { A, B, C }
-// }
-
-// one_of_sequence! {
-//     /// This view sequence container can switch between four view sequences.
-//     OneSeqOf4 { A, B, C, D }
-// }
-
-// one_of_sequence! {
-//     /// This view sequence container can switch between five view sequences.
-//     OneSeqOf5 { A, B, C, D, E }
-// }
-
-// one_of_sequence! {
-//     /// This view sequence container can switch between six view sequences.
-//     OneSeqOf6 { A, B, C, D, E, F }
-// }
-
-// one_of_sequence! {
-//     /// This view sequence container can switch between seven view sequences.
-//     OneSeqOf7 { A, B, C, D, E, F, G }
-// }
-
-// one_of_sequence! {
-//     /// This view sequence container can switch between eight view sequences.
-//     OneSeqOf8 { A, B, C, D, E, F, G, H }
-// }+}