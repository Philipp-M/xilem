use std::marker::PhantomData;

use wasm_bindgen::{JsCast, UnwrapThrowExt};
use xilem_core::{Id, MessageResult, VecSplice};

use crate::{
    interfaces::sealed::Sealed, vecmap::VecMap, view::DomNode, AttributeValue, ChangeFlags, Cx,
<<<<<<< HEAD
    ElementsSplice, Pod, View, ViewMarker, ViewSequence, HTML_NS,
=======
    Hydrate, HydrateSequence, Pod, View, ViewMarker, ViewSequence, HTML_NS,
>>>>>>> fa96efa3
};

use super::interfaces::Element;

type CowStr = std::borrow::Cow<'static, str>;

/// The state associated with a HTML element `View`.
///
/// Stores handles to the child elements and any child state, as well as attributes and event listeners
pub struct ElementState<ViewSeqState> {
    pub(crate) children_states: ViewSeqState,
    pub(crate) attributes: VecMap<CowStr, AttributeValue>,
    pub(crate) child_elements: Vec<Pod>,
    pub(crate) scratch: Vec<Pod>,
}

// TODO something like the `after_update` of the former `Element` view (likely as a wrapper view instead)

pub struct CustomElement<T, A = (), Children = ()> {
    name: CowStr,
    children: Children,
    #[allow(clippy::type_complexity)]
    phantom: PhantomData<fn() -> (T, A)>,
}

/// Builder function for a custom element view.
pub fn custom_element<T, A, Children: ViewSequence<T, A>>(
    name: impl Into<CowStr>,
    children: Children,
) -> CustomElement<T, A, Children> {
    CustomElement {
        name: name.into(),
        children,
        phantom: PhantomData,
    }
}

impl<T, A, Children> CustomElement<T, A, Children> {
    fn node_name(&self) -> &str {
        &self.name
    }
}

struct ChildrenSplice<'a, 'b, 'c> {
    children: VecSplice<'a, 'b, Pod>,
    child_idx: u32,
    parent: &'c web_sys::Node,
    node_list: Option<web_sys::NodeList>,
    prev_element_count: usize,
}

impl<'a, 'b, 'c> ChildrenSplice<'a, 'b, 'c> {
    fn new(
        children: &'a mut Vec<Pod>,
        scratch: &'b mut Vec<Pod>,
        parent: &'c web_sys::Node,
    ) -> Self {
        let prev_element_count = children.len();
        Self {
            children: VecSplice::new(children, scratch),
            child_idx: 0,
            parent,
            node_list: None,
            prev_element_count,
        }
    }
}

impl<'a, 'b, 'c> ElementsSplice for ChildrenSplice<'a, 'b, 'c> {
    fn push(&mut self, element: Pod) {
        self.parent
            .append_child(element.0.as_node_ref())
            .unwrap_throw();
        self.child_idx += 1;
        self.children.push(element);
    }

    fn mutate(&mut self) -> &mut Pod {
        self.children.mutate()
    }

    fn delete(&mut self, n: usize) {
        // Optimization in case all elements are deleted at once
        if n == self.prev_element_count {
            self.parent.set_text_content(None);
        } else {
            // lazy NodeList access, in case it's not necessary at all, which is slightly faster when there's no need for the NodeList
            let node_list = if let Some(node_list) = &self.node_list {
                node_list
            } else {
                self.node_list = Some(self.parent.child_nodes());
                self.node_list.as_ref().unwrap()
            };
            for _ in 0..n {
                let child = node_list.get(self.child_idx).unwrap_throw();
                self.parent.remove_child(&child).unwrap_throw();
            }
        }
        self.children.delete(n);
    }

    fn len(&self) -> usize {
        self.children.len()
    }

    fn mark(&mut self, mut changeflags: ChangeFlags) -> ChangeFlags {
        if changeflags.contains(ChangeFlags::STRUCTURE) {
            let node_list = if let Some(node_list) = &self.node_list {
                node_list
            } else {
                self.node_list = Some(self.parent.child_nodes());
                self.node_list.as_ref().unwrap()
            };
            let cur_child = self.children.peek_mut().unwrap_throw();
            let old_child = node_list.get(self.child_idx).unwrap_throw();
            self.parent
                .replace_child(cur_child.0.as_node_ref(), &old_child)
                .unwrap_throw();
            // TODO do something else with the structure information?
            changeflags.remove(ChangeFlags::STRUCTURE);
        }
        self.child_idx += 1;
        changeflags
    }
}

impl<T, A, Children> ViewMarker for CustomElement<T, A, Children> {}
impl<T, A, Children> Sealed for CustomElement<T, A, Children> {}

impl<T, A, Children> View<T, A> for CustomElement<T, A, Children>
where
    Children: ViewSequence<T, A>,
{
    type State = ElementState<Children::State>;

    // This is mostly intended for Autonomous custom elements,
    // TODO: Custom builtin components need some special handling (`document.createElement("p", { is: "custom-component" })`)
    type Element = web_sys::HtmlElement;

    fn build(&self, cx: &mut Cx) -> (Id, Self::State, Self::Element) {
        let (el, attributes) = cx.build_element(HTML_NS, &self.name);

        let mut child_elements = vec![];
        let mut scratch = vec![];
        let mut splice = ChildrenSplice::new(&mut child_elements, &mut scratch, &el);

        let (id, children_states) = cx.with_new_id(|cx| self.children.build(cx, &mut splice));

        // Set the id used internally to the `data-debugid` attribute.
        // This allows the user to see if an element has been re-created or only altered.
        #[cfg(debug_assertions)]
        el.set_attribute("data-debugid", &id.to_raw().to_string())
            .unwrap_throw();

        let el = el.dyn_into().unwrap_throw();
        let state = ElementState {
            children_states,
            child_elements,
            scratch,
            attributes,
        };
        (id, state, el)
    }

    fn rebuild(
        &self,
        cx: &mut Cx,
        prev: &Self,
        id: &mut Id,
        state: &mut Self::State,
        element: &mut Self::Element,
    ) -> ChangeFlags {
        let mut changed = ChangeFlags::empty();

        // update tag name
        if prev.name != self.name {
            // recreate element
            let parent = element
                .parent_element()
                .expect_throw("this element was mounted and so should have a parent");
            parent.remove_child(element).unwrap_throw();
            let (new_element, attributes) = cx.build_element(HTML_NS, self.node_name());
            state.attributes = attributes;
            // TODO could this be combined with child updates?
            let mut current_child = element.first_child();
            while let Some(child) = current_child {
                new_element.append_child(&child).unwrap_throw();
                current_child = child.next_sibling();
            }
            *element = new_element.dyn_into().unwrap_throw();
            changed |= ChangeFlags::STRUCTURE;
        }

        changed |= cx.rebuild_element(element, &mut state.attributes);

        // update children
        let mut splice =
            ChildrenSplice::new(&mut state.child_elements, &mut state.scratch, element);
        changed |= cx.with_id(*id, |cx| {
            self.children
                .rebuild(cx, &prev.children, &mut state.children_states, &mut splice)
        });
        changed.remove(ChangeFlags::STRUCTURE);
        changed
    }

    fn message(
        &self,
        id_path: &[Id],
        state: &mut Self::State,
        message: Box<dyn std::any::Any>,
        app_state: &mut T,
    ) -> MessageResult<A> {
        self.children
            .message(id_path, &mut state.children_states, message, app_state)
    }
}

impl<T, A, Children> Hydrate<T, A> for CustomElement<T, A, Children>
where
    Children: HydrateSequence<T, A>,
{
    fn hydrate(&self, cx: &mut Cx, node: web_sys::Node) -> (Id, Self::State, Self::Element) {
        let el: Self::Element = node.dyn_into().unwrap_throw();

        let attributes = cx.hydrate_element(&el);

        let mut child_elements = vec![];
        let mut first_child = el.first_child();
        let (id, children_states) = cx.with_new_id(|cx| {
            self.children
                .hydrate(cx, &mut child_elements, &mut first_child)
        });

        // Set the id used internally to the `data-debugid` attribute.
        // This allows the user to see if an element has been re-created or only altered.
        #[cfg(debug_assertions)]
        el.set_attribute("data-debugid", &id.to_raw().to_string())
            .unwrap_throw();

        let state = ElementState {
            children_states,
            child_elements,
            scratch: vec![],
            attributes,
        };
        (id, state, el)
    }
}

impl<T, A, Children: ViewSequence<T, A>> Element<T, A> for CustomElement<T, A, Children> {}
impl<T, A, Children: ViewSequence<T, A>> crate::interfaces::HtmlElement<T, A>
    for CustomElement<T, A, Children>
{
}

macro_rules! generate_dom_interface_impl {
    ($dom_interface:ident, ($ty_name:ident, $t:ident, $a:ident, $vs:ident)) => {
        impl<$t, $a, $vs> $crate::interfaces::$dom_interface<$t, $a> for $ty_name<$t, $a, $vs> where
            $vs: $crate::view::ViewSequence<$t, $a>
        {
        }
    };
}

// TODO maybe it's possible to reduce even more in the impl function bodies and put into impl_functions
//      (should improve compile times and probably wasm binary size)
macro_rules! define_element {
    ($ns:expr, ($ty_name:ident, $name:ident, $dom_interface:ident)) => {
        define_element!($ns, (
            $ty_name,
            $name,
            $dom_interface,
            stringify!($name),
            T,
            A,
            VS
        ));
    };
    ($ns:expr, ($ty_name:ident, $name:ident, $dom_interface:ident, $tag_name: expr)) => {
        define_element!($ns, (
            $ty_name,
            $name,
            $dom_interface,
            $tag_name,
            T,
            A,
            VS
        ));
    };
    ($ns:expr, ($ty_name:ident, $name:ident, $dom_interface:ident, $tag_name:expr, $t:ident, $a: ident, $vs: ident)) => {
        pub struct $ty_name<$t, $a = (), $vs = ()>($vs, PhantomData<fn() -> ($t, $a)>);

        impl<$t, $a, $vs> ViewMarker for $ty_name<$t, $a, $vs> {}
        impl<$t, $a, $vs> Sealed for $ty_name<$t, $a, $vs> {}

        impl<$t, $a, $vs: ViewSequence<$t, $a>> View<$t, $a> for $ty_name<$t, $a, $vs> {
            type State = ElementState<$vs::State>;
            type Element = web_sys::$dom_interface;

            fn build(&self, cx: &mut Cx) -> (Id, Self::State, Self::Element) {
                let (el, attributes) = cx.build_element($ns, $tag_name);

                let mut child_elements = vec![];
                let mut scratch = vec![];
                let mut splice = ChildrenSplice::new(&mut child_elements, &mut scratch, &el);

                let (id, children_states) = cx.with_new_id(|cx| self.0.build(cx, &mut splice));

                // Set the id used internally to the `data-debugid` attribute.
                // This allows the user to see if an element has been re-created or only altered.
                #[cfg(debug_assertions)]
                el.set_attribute("data-debugid", &id.to_raw().to_string())
                    .unwrap_throw();

                let el = el.dyn_into().unwrap_throw();
                let state = ElementState {
                    children_states,
                    child_elements,
                    scratch,
                    attributes,
                };
                (id, state, el)
            }

            fn rebuild(
                &self,
                cx: &mut Cx,
                prev: &Self,
                id: &mut Id,
                state: &mut Self::State,
                element: &mut Self::Element,
            ) -> ChangeFlags {
                let mut changed = ChangeFlags::empty();

                changed |= cx.rebuild_element(element, &mut state.attributes);

                // update children
                let mut splice = ChildrenSplice::new(&mut state.child_elements, &mut state.scratch, element);
                changed |= cx.with_id(*id, |cx| {
                    self.0.rebuild(cx, &prev.0, &mut state.children_states, &mut splice)
                });
                changed.remove(ChangeFlags::STRUCTURE); // this is handled by the ChildrenSplice already
                changed
            }

            fn message(
                &self,
                id_path: &[Id],
                state: &mut Self::State,
                message: Box<dyn std::any::Any>,
                app_state: &mut $t,
            ) -> MessageResult<$a> {
                self.0
                    .message(id_path, &mut state.children_states, message, app_state)
            }
        }

        /// Builder function for a
        #[doc = concat!("`", $tag_name, "`")]
        /// element view.
        pub fn $name<$t, $a, $vs: ViewSequence<$t, $a>>(children: $vs) -> $ty_name<$t, $a, $vs> {
            $ty_name(children, PhantomData)
        }

        generate_dom_interface_impl!($dom_interface, ($ty_name, $t, $a, $vs));

        paste::paste! {
            $crate::interfaces::[<for_all_ $dom_interface:snake _ancestors>]!(generate_dom_interface_impl, ($ty_name, $t, $a, $vs));
        }

        impl<$t, $a, $vs: HydrateSequence<$t, $a>> Hydrate<$t, $a> for $ty_name<$t, $a, $vs> {
            fn hydrate(
                &self,
                cx: &mut Cx,
                node: web_sys::Node,
            ) -> (Id, Self::State, Self::Element) {
                let el: Self::Element = node.dyn_into().unwrap_throw();

                let attributes = cx.hydrate_element(&el);

                let mut child_elements = vec![];
                let mut first_child = el.first_child();
                let (id, children_states) = cx.with_new_id(|cx| self.0.hydrate(cx, &mut child_elements, &mut first_child));

                // Set the id used internally to the `data-debugid` attribute.
                // This allows the user to see if an element has been re-created or only altered.
                #[cfg(debug_assertions)]
                el.set_attribute("data-debugid", &id.to_raw().to_string())
                    .unwrap_throw();

                let el = el.dyn_into().unwrap_throw();
                let state = ElementState {
                    children_states,
                    child_elements,
                    scratch: vec![],
                    attributes,
                };
                (id, state, el)
            }
        }
    };
}

macro_rules! define_elements {
    ($ns:ident, $($element_def:tt,)*) => {
        use std::marker::PhantomData;
        use wasm_bindgen::{JsCast, UnwrapThrowExt};
        use xilem_core::{Id, MessageResult};
        use super::{ElementState, ChildrenSplice};

        use crate::{
            interfaces::sealed::Sealed,
            ChangeFlags, Cx, View, ViewMarker, ViewSequence,
            Hydrate, HydrateSequence
        };

        $(define_element!(crate::$ns, $element_def);)*
    };
}

pub mod html {
    define_elements!(
        // the order is copied from
        // https://developer.mozilla.org/en-US/docs/Web/HTML/Element
        // DOM interfaces copied from https://html.spec.whatwg.org/multipage/grouping-content.html and friends

        // TODO include document metadata elements?
        HTML_NS,
        // content sectioning
        (Address, address, HtmlElement),
        (Article, article, HtmlElement),
        (Aside, aside, HtmlElement),
        (Footer, footer, HtmlElement),
        (Header, header, HtmlElement),
        (H1, h1, HtmlHeadingElement),
        (H2, h2, HtmlHeadingElement),
        (H3, h3, HtmlHeadingElement),
        (H4, h4, HtmlHeadingElement),
        (H5, h5, HtmlHeadingElement),
        (H6, h6, HtmlHeadingElement),
        (Hgroup, hgroup, HtmlElement),
        (Main, main, HtmlElement),
        (Nav, nav, HtmlElement),
        (Section, section, HtmlElement),
        // text content
        (Blockquote, blockquote, HtmlQuoteElement),
        (Dd, dd, HtmlElement),
        (Div, div, HtmlDivElement),
        (Dl, dl, HtmlDListElement),
        (Dt, dt, HtmlElement),
        (Figcaption, figcaption, HtmlElement),
        (Figure, figure, HtmlElement),
        (Hr, hr, HtmlHrElement),
        (Li, li, HtmlLiElement),
        (Link, link, HtmlLinkElement),
        (Menu, menu, HtmlMenuElement),
        (Ol, ol, HtmlOListElement),
        (P, p, HtmlParagraphElement),
        (Pre, pre, HtmlPreElement),
        (Ul, ul, HtmlUListElement),
        // inline text
        (A, a, HtmlAnchorElement, "a", T, A_, VS),
        (Abbr, abbr, HtmlElement),
        (B, b, HtmlElement),
        (Bdi, bdi, HtmlElement),
        (Bdo, bdo, HtmlElement),
        (Br, br, HtmlBrElement),
        (Cite, cite, HtmlElement),
        (Code, code, HtmlElement),
        (Data, data, HtmlDataElement),
        (Dfn, dfn, HtmlElement),
        (Em, em, HtmlElement),
        (I, i, HtmlElement),
        (Kbd, kbd, HtmlElement),
        (Mark, mark, HtmlElement),
        (Q, q, HtmlQuoteElement),
        (Rp, rp, HtmlElement),
        (Rt, rt, HtmlElement),
        (Ruby, ruby, HtmlElement),
        (S, s, HtmlElement),
        (Samp, samp, HtmlElement),
        (Small, small, HtmlElement),
        (Span, span, HtmlSpanElement),
        (Strong, strong, HtmlElement),
        (Sub, sub, HtmlElement),
        (Sup, sup, HtmlElement),
        (Time, time, HtmlTimeElement),
        (U, u, HtmlElement),
        (Var, var, HtmlElement),
        (Wbr, wbr, HtmlElement),
        // image and multimedia
        (Area, area, HtmlAreaElement),
        (Audio, audio, HtmlAudioElement),
        (Canvas, canvas, HtmlCanvasElement),
        (Img, img, HtmlImageElement),
        (Map, map, HtmlMapElement),
        (Track, track, HtmlTrackElement),
        (Video, video, HtmlVideoElement),
        // embedded content
        (Embed, embed, HtmlEmbedElement),
        (Iframe, iframe, HtmlIFrameElement),
        (Object, object, HtmlObjectElement),
        (Picture, picture, HtmlPictureElement),
        (Portal, portal, HtmlElement),
        (Source, source, HtmlSourceElement),
        // scripting
        (Noscript, noscript, HtmlElement),
        (Script, script, HtmlScriptElement),
        // demarcating edits
        (Del, del, HtmlModElement),
        (Ins, ins, HtmlModElement),
        // tables
        (Caption, caption, HtmlTableCaptionElement),
        (Col, col, HtmlTableColElement),
        (Colgroup, colgroup, HtmlTableColElement),
        (Table, table, HtmlTableElement),
        (Tbody, tbody, HtmlTableSectionElement),
        (Td, td, HtmlTableCellElement),
        (Tfoot, tfoot, HtmlTableSectionElement),
        (Th, th, HtmlTableCellElement),
        (Thead, thead, HtmlTableSectionElement),
        (Tr, tr, HtmlTableRowElement),
        // forms
        (Button, button, HtmlButtonElement),
        (Datalist, datalist, HtmlDataListElement),
        (Fieldset, fieldset, HtmlFieldSetElement),
        (Form, form, HtmlFormElement),
        (Input, input, HtmlInputElement),
        (Label, label, HtmlLabelElement),
        (Legend, legend, HtmlLegendElement),
        (Meter, meter, HtmlMeterElement),
        (Optgroup, optgroup, HtmlOptGroupElement),
        (OptionElement, option, HtmlOptionElement), // Avoid cluttering the namespace with `Option`
        (Output, output, HtmlOutputElement),
        (Progress, progress, HtmlProgressElement),
        (Select, select, HtmlSelectElement),
        (Textarea, textarea, HtmlTextAreaElement),
        // interactive elements,
        (Details, details, HtmlDetailsElement),
        (Dialog, dialog, HtmlDialogElement),
        (Summary, summary, HtmlElement),
        // web components,
        (Slot, slot, HtmlSlotElement),
        (Template, template, HtmlTemplateElement),
    );
}

pub mod mathml {
    define_elements!(
        MATHML_NS,
        (Math, math, Element),
        (Annotation, annotation, Element),
        (AnnotationXml, annotation_xml, Element, "annotation-xml"),
        (Maction, maction, Element),
        (Merror, merror, Element),
        (Mfrac, mfrac, Element),
        (Mi, mi, Element),
        (Mmultiscripts, mmultiscripts, Element),
        (Mn, mn, Element),
        (Mo, mo, Element),
        (Mover, mover, Element),
        (Mpadded, mpadded, Element),
        (Mphantom, mphantom, Element),
        (Mprescripts, mprescripts, Element),
        (Mroot, mroot, Element),
        (Mrow, mrow, Element),
        (Ms, ms, Element),
        (Mspace, mspace, Element),
        (Msqrt, msqrt, Element),
        (Mstyle, mstyle, Element),
        (Msub, msub, Element),
        (Msubsup, msubsup, Element),
        (Msup, msup, Element),
        (Mtable, mtable, Element),
        (Mtd, mtd, Element),
        (Mtext, mtext, Element),
        (Mtr, mtr, Element),
        (Munder, munder, Element),
        (Munderover, munderover, Element),
        (Semantics, semantics, Element),
    );
}

pub mod svg {
    define_elements!(
        SVG_NS,
        (Svg, svg, SvgsvgElement),
        (A, a, SvgaElement, "a", T, A_, VS),
        (Animate, animate, SvgAnimateElement),
        (
            AnimateMotion,
            animate_motion,
            SvgAnimateMotionElement,
            "animateMotion"
        ),
        (
            AnimateTransform,
            animate_transform,
            SvgAnimateTransformElement,
            "animateTransform"
        ),
        (Circle, circle, SvgCircleElement),
        (ClipPath, clip_path, SvgClipPathElement, "clipPath"),
        (Defs, defs, SvgDefsElement),
        (Desc, desc, SvgDescElement),
        (Ellipse, ellipse, SvgEllipseElement),
        (FeBlend, fe_blend, SvgfeBlendElement, "feBlend"),
        (
            FeColorMatrix,
            fe_color_matrix,
            SvgfeColorMatrixElement,
            "feColorMatrix"
        ),
        (
            FeComponentTransfer,
            fe_component_transfer,
            SvgfeComponentTransferElement,
            "feComponentTransfer"
        ),
        (
            FeComposite,
            fe_composite,
            SvgfeCompositeElement,
            "feComposite"
        ),
        (
            FeConvolveMatrix,
            fe_convolve_matrix,
            SvgfeConvolveMatrixElement,
            "feConvolveMatrix"
        ),
        (
            FeDiffuseLighting,
            fe_diffuse_lighting,
            SvgfeDiffuseLightingElement,
            "feDiffuseLighting"
        ),
        (
            FeDisplacementMap,
            fe_displacement_map,
            SvgfeDisplacementMapElement,
            "feDisplacementMap"
        ),
        (
            FeDistantLight,
            fe_distant_light,
            SvgfeDistantLightElement,
            "feDistantLight"
        ),
        (
            FeDropShadow,
            fe_drop_shadow,
            SvgfeDropShadowElement,
            "feDropShadow"
        ),
        (FeFlood, fe_flood, SvgfeFloodElement, "feFlood"),
        (FeFuncA, fe_func_a, SvgfeFuncAElement, "feFuncA"),
        (FeFuncB, fe_func_b, SvgfeFuncBElement, "feFuncB"),
        (FeFuncG, fe_func_g, SvgfeFuncGElement, "feFuncG"),
        (FeFuncR, fe_func_r, SvgfeFuncRElement, "feFuncR"),
        (
            FeGaussianBlur,
            fe_gaussian_blur,
            SvgfeGaussianBlurElement,
            "feGaussianBlur"
        ),
        (FeImage, fe_image, SvgfeImageElement, "feImage"),
        (FeMerge, fe_merge, SvgfeMergeElement, "feMerge"),
        (
            FeMergeNode,
            fe_merge_node,
            SvgfeMergeNodeElement,
            "feMergeNode"
        ),
        (
            FeMorphology,
            fe_morphology,
            SvgfeMorphologyElement,
            "feMorphology"
        ),
        (FeOffset, fe_offset, SvgfeOffsetElement, "feOffset"),
        (
            FePointLight,
            fe_point_light,
            SvgfePointLightElement,
            "fePointLight"
        ),
        (
            FeSpecularLighting,
            fe_specular_lighting,
            SvgfeSpecularLightingElement,
            "feSpecularLighting"
        ),
        (
            FeSpotLight,
            fe_spot_light,
            SvgfeSpotLightElement,
            "feSpotLight"
        ),
        (FeTile, fe_tile, SvgfeTileElement, "feTile"),
        (
            FeTurbulence,
            fe_turbulence,
            SvgfeTurbulenceElement,
            "feTurbulence"
        ),
        (Filter, filter, SvgFilterElement),
        (
            ForeignObject,
            foreign_object,
            SvgForeignObjectElement,
            "foreignObject"
        ),
        (G, g, SvggElement),
        // (Hatch, hatch, SvgHatchElement),
        // (Hatchpath, hatchpath, SvgHatchpathElement),
        (Image, image, SvgImageElement),
        (Line, line, SvgLineElement),
        (
            LinearGradient,
            linear_gradient,
            SvgLinearGradientElement,
            "linearGradient"
        ),
        (Marker, marker, SvgMarkerElement),
        (Mask, mask, SvgMaskElement),
        (Metadata, metadata, SvgMetadataElement),
        (Mpath, mpath, SvgmPathElement),
        (Path, path, SvgPathElement),
        (Pattern, pattern, SvgPatternElement),
        (Polygon, polygon, SvgPolygonElement),
        (Polyline, polyline, SvgPolylineElement),
        (
            RadialGradient,
            radial_gradient,
            SvgRadialGradientElement,
            "radialGradient"
        ),
        (Rect, rect, SvgRectElement),
        (ScriptSvg, script_svg, SvgScriptElement),
        (Set, set, SvgSetElement),
        (Stop, stop, SvgStopElement),
        (Style, style, SvgStyleElement),
        (Switch, switch, SvgSwitchElement),
        (Symbol, symbol, SvgSymbolElement),
        (Text, text, SvgTextElement),
        (TextPath, text_path, SvgTextPathElement, "textPath"),
        (Title, title, SvgTitleElement),
        (Tspan, tspan, SvgtSpanElement),
        (Use, use_, SvgUseElement),
        (SvgView, view, SvgViewElement),
    );
}<|MERGE_RESOLUTION|>--- conflicted
+++ resolved
@@ -5,11 +5,7 @@
 
 use crate::{
     interfaces::sealed::Sealed, vecmap::VecMap, view::DomNode, AttributeValue, ChangeFlags, Cx,
-<<<<<<< HEAD
-    ElementsSplice, Pod, View, ViewMarker, ViewSequence, HTML_NS,
-=======
-    Hydrate, HydrateSequence, Pod, View, ViewMarker, ViewSequence, HTML_NS,
->>>>>>> fa96efa3
+    ElementsSplice, Hydrate, HydrateSequence, Pod, View, ViewMarker, ViewSequence, HTML_NS,
 };
 
 use super::interfaces::Element;
