--- conflicted
+++ resolved
@@ -1,13 +1,8 @@
 use wasm_bindgen::throw_str;
 
 use crate::{
-<<<<<<< HEAD
-    interfaces::for_all_element_descendents, ChangeFlags, Cx, ElementsSplice, View, ViewMarker,
-    ViewSequence,
-=======
-    interfaces::for_all_element_descendents, ChangeFlags, Cx, Hydrate, HydrateSequence, Pod, View,
-    ViewMarker, ViewSequence,
->>>>>>> fa96efa3
+    interfaces::for_all_element_descendents, ChangeFlags, Cx, ElementsSplice, Hydrate,
+    HydrateSequence, Pod, View, ViewMarker, ViewSequence,
 };
 
 macro_rules! impl_dom_traits {
@@ -45,6 +40,7 @@
                 }
             }
         }
+
         impl<$($vars),+> ViewMarker for $ident<$($vars),+> {}
 
         impl<VT, VA, $($vars),+> Hydrate<VT, VA> for $ident<$($vars),+>
