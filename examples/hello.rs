use xilem::view::{button, h_stack, switch, v_stack};
use xilem::{view::View, App, AppLauncher};

fn app_logic(data: &mut AppData) -> impl View<AppData> {
    // here's some logic, deriving state for the view from our state
    let count = data.count;
    let label = if count == 1 {
        "clicked 1 time".to_string()
    } else {
        format!("clicked {count} times")
    };

    // The actual UI Code starts here
    v_stack((
        button(label, |data: &mut AppData| {
            println!("clicked");
            data.count += 1;
        }),
        h_stack([
            button("decrease", |data: &mut AppData| {
                println!("clicked decrease");
                data.count -= 1;
            }),
            button("reset", |data: &mut AppData| {
                println!("clicked reset");
                data.count = 0;
            }),
<<<<<<< HEAD
        ]),
        switch(data.is_on, |data: &mut AppData, value: bool| {
            data.is_on = value
        }),
=======
            switch(data.is_on, |data: &mut AppData, value: bool| {
                data.is_on = value;
            }),
        )),
>>>>>>> fbe553f9
    ))
    .with_spacing(20.0)
}

struct AppData {
    count: i32,
    is_on: bool,
}

fn main() {
    /*
    let app = Application::new().unwrap();
    let mut window_builder = glazier::WindowBuilder::new(app.clone());
    window_builder.resizable(false);
    window_builder.set_size((WIDTH as f64 / 2., HEIGHT as f64 / 2.).into());
    window_builder.set_handler(Box::new(xilem::WindowState::new()));
    let window_handle = window_builder.build().unwrap();
    window_handle.show();
    app.run(None);
    */
    let data = AppData {
        count: 0,
        is_on: false,
    };

    let app = App::new(data, app_logic);
    AppLauncher::new(app).run();
}<|MERGE_RESOLUTION|>--- conflicted
+++ resolved
@@ -25,17 +25,10 @@
                 println!("clicked reset");
                 data.count = 0;
             }),
-<<<<<<< HEAD
         ]),
         switch(data.is_on, |data: &mut AppData, value: bool| {
-            data.is_on = value
+            data.is_on = value;
         }),
-=======
-            switch(data.is_on, |data: &mut AppData, value: bool| {
-                data.is_on = value;
-            }),
-        )),
->>>>>>> fbe553f9
     ))
     .with_spacing(20.0)
 }
