// Copyright 2023 the Xilem Authors
// SPDX-License-Identifier: Apache-2.0

use xilem_web::{
    document_body,
    elements::svg::{g, svg},
    interfaces::*,
    svg::{
        kurbo::{self, Rect},
        peniko::Color,
    },
    App, DomView, PointerMsg,
};

#[derive(Default)]
struct AppState {
    x: f64,
    y: f64,
    grab: GrabState,
}

#[derive(Default)]
struct GrabState {
    is_down: bool,
    id: i32,
    dx: f64,
    dy: f64,
}

impl GrabState {
    fn handle(&mut self, x: &mut f64, y: &mut f64, p: &PointerMsg) {
        match p {
            PointerMsg::Down(e) => {
                if e.button == 0 {
                    self.dx = *x - e.x;
                    self.dy = *y - e.y;
                    self.id = e.id;
                    self.is_down = true;
                }
            }
            PointerMsg::Move(e) => {
                if self.is_down && self.id == e.id {
                    *x = self.dx + e.x;
                    *y = self.dy + e.y;
                }
            }
            PointerMsg::Up(e) => {
                if self.id == e.id {
                    self.is_down = false;
                }
            }
        }
    }
}

fn app_logic(state: &mut AppState) -> impl DomView<AppState> {
    let v = (0..10)
        .map(|i| Rect::from_origin_size((10.0 * i as f64, 150.0), (8.0, 8.0)))
        .collect::<Vec<_>>();
    svg(g((
        Rect::new(100.0, 100.0, 200.0, 200.0).on_click(|_: &mut _, _| {
            web_sys::console::log_1(&"app logic clicked".into());
        }),
        Rect::new(210.0, 100.0, 310.0, 200.0)
            .fill(Color::LIGHT_GRAY)
            .stroke(Color::BLUE, Default::default()),
        Rect::new(320.0, 100.0, 420.0, 200.0).class("red"),
        Rect::new(state.x, state.y, state.x + 100., state.y + 100.)
            .fill(Color::rgba8(100, 100, 255, 100))
            .pointer(|s: &mut AppState, msg| s.grab.handle(&mut s.x, &mut s.y, &msg)),
        g(v),
        Rect::new(210.0, 210.0, 310.0, 310.0).pointer(|_, e| {
            web_sys::console::log_1(&format!("pointer event {e:?}").into());
        }),
<<<<<<< HEAD
        kurbo::Line::new((310.0, 210.0), (410.0, 310.0)),
        kurbo::Circle::new((460.0, 260.0), 45.0).on_click(|_: &mut _, _| {
=======
        kurbo::Line::new((310.0, 210.0), (410.0, 310.0)).stroke(
            Color::YELLOW_GREEN,
            kurbo::Stroke::new(1.0).with_dashes(state.x, [7.0, 1.0]),
        ),
        kurbo::Circle::new((460.0, 260.0), 45.0).on_click(|_, _| {
>>>>>>> 407c3788
            web_sys::console::log_1(&"circle clicked".into());
        }),
    )))
    .attr("width", 800)
    .attr("height", 600)
}

pub fn main() {
    console_error_panic_hook::set_once();
    App::new(document_body(), AppState::default(), app_logic).run();
}<|MERGE_RESOLUTION|>--- conflicted
+++ resolved
@@ -72,16 +72,11 @@
         Rect::new(210.0, 210.0, 310.0, 310.0).pointer(|_, e| {
             web_sys::console::log_1(&format!("pointer event {e:?}").into());
         }),
-<<<<<<< HEAD
-        kurbo::Line::new((310.0, 210.0), (410.0, 310.0)),
-        kurbo::Circle::new((460.0, 260.0), 45.0).on_click(|_: &mut _, _| {
-=======
         kurbo::Line::new((310.0, 210.0), (410.0, 310.0)).stroke(
             Color::YELLOW_GREEN,
             kurbo::Stroke::new(1.0).with_dashes(state.x, [7.0, 1.0]),
         ),
-        kurbo::Circle::new((460.0, 260.0), 45.0).on_click(|_, _| {
->>>>>>> 407c3788
+        kurbo::Circle::new((460.0, 260.0), 45.0).on_click(|_: &mut _, _| {
             web_sys::console::log_1(&"circle clicked".into());
         }),
     )))
